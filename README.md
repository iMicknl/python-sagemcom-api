# Sagemcom API Client in Python

(Unofficial) async Python client to interact with Sagemcom F@st routers via internal API's. This client offers helper functions to retrieve common used functions, but also offers functionality to do custom requests via XPATH notation.

Python 3.9+ required.

## Features

- Retrieve detailed information of your Sagemcom F@st device
- Retrieve connected devices (wifi and ethernet)
- Reboot Sagemcom F@st device
- Retrieve and set all values of your Sagemcom F@st device

## Supported devices

The Sagemcom F@st series is used by multiple cable companies, where some cable companies did rebrand the router. Examples are the b-box from Proximus, Home Hub from bell and the Smart Hub from BT.

| Router Model          | Provider(s)          | Authentication Method | Comments                      |
| --------------------- | -------------------- | --------------------- | ----------------------------- |
| Sagemcom F@st 3864    | Optus                | sha512                | username: guest, password: "" |
| Sagemcom F@st 3865b   | Proximus (b-box3)    | md5                   |                               |
| Sagemcom F@st 3890V3  | Delta / Zeelandnet   | md5                   |                               |
| Sagemcom F@st 4360Air | KPN                  | md5                   |                               |
| Sagemcom F@st 5250    | Bell (Home Hub 2000) | md5                   | username: guest, password: "" |
| Sagemcom F@st 5280    |                      | sha512                |                               |
| Sagemcom F@st 5364    | BT (Smart Hub)       | md5                   | username: guest, password: "" |
| SagemCom F@st 5366SD  | Eir F3000            | md5                   |                               |
| Sagemcom F@st 5370e   | Telia                | sha512                |                               |
| Sagemcom F@st 5566    | Bell (Home Hub 3000) | md5                   | username: guest, password: "" |
| Sagemcom F@st 5689    | Bell (Home Hub 4000) | md5                   | username: admin, password: "" |
<<<<<<< HEAD
| Sagemcom F@st 5689E   | Bell (Giga Hub)      | sha512                | username: admin, password: "" |
=======
| Sagemcom F@st 5690    | Bell (Giga Hub)      | sha512                | username: admin, password: "" |
>>>>>>> a40a6188
| Sagemcom F@st 5655V2  | MásMóvil             | md5                   |                               |
| Sagemcom F@st 5657IL  |                      | md5                   |                               |
| Speedport Pro         | Telekom              | md5                   | username: admin               |

> Contributions welcome. If you router model is supported by this package, but not in the list above, please create [an issue](https://github.com/iMicknl/python-sagemcom-api/issues/new) or pull request.

## Installation

```bash
pip install sagemcom_api
```

## Getting Started

Depending on the router model, Sagemcom is using different encryption methods for authentication, which can be found in [the table above](#supported-devices). This package supports MD5 and SHA512 encryption. If you receive a `LoginTimeoutException`, you will probably need to use another encryption type.

The following script can be used as a quickstart.

```python
import asyncio
from sagemcom_api.enums import EncryptionMethod
from sagemcom_api.client import SagemcomClient

HOST = ""
USERNAME = ""
PASSWORD = ""
ENCRYPTION_METHOD = EncryptionMethod.MD5 # or EncryptionMethod.SHA512

async def main() -> None:
    async with SagemcomClient(HOST, USERNAME, PASSWORD, ENCRYPTION_METHOD) as client:
        try:
            await client.login()
        except Exception as exception:  # pylint: disable=broad-except
            print(exception)
            return

        # Print device information of Sagemcom F@st router
        device_info = await client.get_device_info()
        print(f"{device_info.id} {device_info.model_name}")

        # Print connected devices
        devices = await client.get_hosts()

        for device in devices:
            if device.active:
                print(f"{device.id} - {device.name}")

        # Retrieve values via XPath notation, output is a dict
        custom_command_output = await client.get_value_by_xpath("Device/UserInterface/AdvancedMode")
        print(custom_command_output)

        # Set value via XPath notation
        custom_command_output = await client.set_value_by_xpath("Device/UserInterface/AdvancedMode", "true")
        print(custom_command_output)

asyncio.run(main())
```

## Functions

- `login()`
- `get_device_info()`
- `get_hosts()`
- `get_port_mappings()`
- `reboot()`
- `get_value_by_xpath(xpath)`
- `set_value_by_xpath(xpath, value)`

## Advanced

### Determine the EncryptionMethod

(not supported yet)

### Handle exceptions

Some functions may cause an error when an attempt is made to execute it. These exceptions are thrown by the client and need to be [handled in your Python program](https://docs.python.org/3/tutorial/errors.html#handling-exceptions). Best practice is to catch some specific exceptions and handle them gracefully.

```python
from sagemcom_api.exceptions import *

try:
    await client.set_value_by_xpath("Device/UserInterface/AdvancedMode", "true")
except NonWritableParameterException as exception:
    print("You don't have rights to write to this parameter.")
except UnknownPathException as exception:
    print("The xpath does not exist.")
```

### Run your custom commands

Not all values can be retrieved by helper functions in this client implementation. By using XPath, you are able to return all values via the API. The result will be a dict response, or [an exception](#handle-exceptions) when the attempt was not successful.

```python
try:
    result = await client.get_value_by_xpath("Device/DeviceSummary")
except Exception as exception:
    print(exception)
```

### Use your own aiohttp ClientSession

> ClientSession is the heart and the main entry point for all client API operations. The session contains a cookie storage and connection pool, thus cookies and connections are shared between HTTP requests sent by the same session.

In order to change settings like the time-out, it is possible to pass your custom [aiohttp ClientSession](https://docs.aiohttp.org/en/stable/client_advanced.html).

```python
from aiohttp import ClientSession, ClientTimeout

session = ClientSession(timeout=ClientTimeout(100))
client = SagemcomClient(session=session)
```

## Inspired by

- [wuseman/SAGEMCOM-FAST-5370e-TELIA](https://github.com/wuseman/SAGEMCOM-FAST-5370e-TELIA)
- [insou22/optus-router-tools](https://github.com/insou22/optus-router-tools)
- [onegambler/bthomehub_client](https://github.com/onegambler/bthomehub_client)<|MERGE_RESOLUTION|>--- conflicted
+++ resolved
@@ -28,11 +28,8 @@
 | Sagemcom F@st 5370e   | Telia                | sha512                |                               |
 | Sagemcom F@st 5566    | Bell (Home Hub 3000) | md5                   | username: guest, password: "" |
 | Sagemcom F@st 5689    | Bell (Home Hub 4000) | md5                   | username: admin, password: "" |
-<<<<<<< HEAD
 | Sagemcom F@st 5689E   | Bell (Giga Hub)      | sha512                | username: admin, password: "" |
-=======
 | Sagemcom F@st 5690    | Bell (Giga Hub)      | sha512                | username: admin, password: "" |
->>>>>>> a40a6188
 | Sagemcom F@st 5655V2  | MásMóvil             | md5                   |                               |
 | Sagemcom F@st 5657IL  |                      | md5                   |                               |
 | Speedport Pro         | Telekom              | md5                   | username: admin               |
